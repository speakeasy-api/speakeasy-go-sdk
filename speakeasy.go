--- conflicted
+++ resolved
@@ -27,13 +27,8 @@
 )
 
 var (
-<<<<<<< HEAD
-	speakeasyVersion = "0.0.2" // TODO get this from CI
+	speakeasyVersion = "0.0.3" // TODO get this from CI
 	serverURL        = "https://grpc.prod.speakeasyapi.dev"
-=======
-	speakeasyVersion = "0.0.3" // TODO get this from CI
-	serverURL        = "https://api.speakeasyapi.dev"
->>>>>>> 8a80d77b
 
 	defaultInstance *Speakeasy
 )
